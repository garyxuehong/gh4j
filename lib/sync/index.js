--- conflicted
+++ resolved
@@ -1,31 +1,16 @@
-<<<<<<< HEAD
-const { Subscription } = require('../models')
-const getJiraClient = require('../jira/client')
-// const getJiraUtil = require('../util')
-
-const transformPullRequest = require('../transforms/pull-request')
-const transformCommit = require('../transforms/commit')
-
 const { queues } = require('../worker')
-=======
-const Queue = require('bull')
-
-const discoverContentQueue = new Queue('Content discovery', process.env.REDIS_URL)
-const pullRequestQueue = new Queue('Pull Requests transformation', process.env.REDIS_URL)
-const commitQueue = new Queue('Commit transformation', process.env.REDIS_URL)
 
 const { processPullRequests } = require('./pull-request')
 const { processCommits } = require('./commits.js')
->>>>>>> f1532f32
 
 module.exports = async (robot) => {
   const router = robot.route('/jira/sync')
 
-  pullRequestQueue.process(processPullRequests(robot))
-  commitQueue.on('error', (err) => robot.log.error(err))
-  commitQueue.on('failed', (job, err) => robot.log.error({job, err}))
-  commitQueue.process(processCommits(robot))
-  discoverContentQueue.process(discoverContent)
+  queues.pullRequests.process(processPullRequests(robot))
+  queues.commits.on('error', (err) => robot.log.error(err))
+  queues.commits.on('failed', (job, err) => robot.log.error({job, err}))
+  queues.commits.process(processCommits(robot))
+  queues.discovery.process(discoverContent)
 
   async function discoverContent (job) {
     const github = await robot.auth(job.data.installationId)
@@ -36,7 +21,7 @@
       const pullsName = `PullRequests-${repository.name}`
       const commitsName = `Commits-${repository.name}`
 
-      pullRequestQueue.add(
+      queues.pullRequests.add(
         {
           installationId: job.data.installationId,
           jiraHost: job.data.jiraHost,
@@ -44,9 +29,9 @@
         },
         { jobId: pullsName, removeOnComplete: true }
       )
-      pullRequestQueue.on('failed', (job, err) => robot.log.error({job, err}))
+      queues.pullRequests.on('failed', (job, err) => robot.log.error({job, err}))
 
-      commitQueue.add({
+      queues.commits.add({
         installationId: job.data.installationId,
         jiraHost: job.data.jiraHost,
         repository
@@ -58,13 +43,13 @@
     req.log('Starting Jira sync')
 
     // TODO: cleaning queues before each request while testing
-    discoverContentQueue.clean(5000)
-    pullRequestQueue.clean(5000)
-    commitQueue.clean(5000)
+    queues.discovery.clean(5000)
+    queues.pullRequests.clean(5000)
+    queues.commits.clean(5000)
 
     const name = `Discover-${req.query.installationId}`
 
-    discoverContentQueue.add({ installationId: req.query.installationId, jiraHost: req.query.host }, { jobId: name })
+    queues.discovery.add({ installationId: req.query.installationId, jiraHost: req.query.host }, { jobId: name })
 
     return res.sendStatus(202)
   })
